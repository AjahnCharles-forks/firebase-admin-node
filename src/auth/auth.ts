/*!
 * Copyright 2017 Google Inc.
 *
 * Licensed under the Apache License, Version 2.0 (the "License");
 * you may not use this file except in compliance with the License.
 * You may obtain a copy of the License at
 *
 *   http://www.apache.org/licenses/LICENSE-2.0
 *
 * Unless required by applicable law or agreed to in writing, software
 * distributed under the License is distributed on an "AS IS" BASIS,
 * WITHOUT WARRANTIES OR CONDITIONS OF ANY KIND, either express or implied.
 * See the License for the specific language governing permissions and
 * limitations under the License.
 */

import { UserRecord } from './user-record';
import {
  isUidIdentifier, isEmailIdentifier, isPhoneIdentifier, isProviderIdentifier,
} from './identifier';
import { FirebaseApp } from '../firebase-app';
import { FirebaseTokenGenerator, EmulatedSigner, cryptoSignerFromApp } from './token-generator';
import {
  AbstractAuthRequestHandler, AuthRequestHandler, TenantAwareAuthRequestHandler,
} from './auth-api-request';
import { AuthClientErrorCode, FirebaseAuthError, ErrorInfo } from '../utils/error';
import { FirebaseServiceInterface, FirebaseServiceInternalsInterface } from '../firebase-service';
import * as utils from '../utils/index';
import * as validator from '../utils/validator';
<<<<<<< HEAD
import { FirebaseTokenVerifier, createSessionCookieVerifier, createIdTokenVerifier } from './token-verifier';
import { auth } from './index';
=======
import { 
  FirebaseTokenVerifier, createSessionCookieVerifier, createIdTokenVerifier, ALGORITHM_RS256 
} from './token-verifier';
import { ActionCodeSettings } from './action-code-settings-builder';
>>>>>>> 4aba84a2
import {
  SAMLConfig, OIDCConfig, OIDCConfigServerResponse, SAMLConfigServerResponse,
} from './auth-config';
import { TenantManager } from './tenant-manager';

import UserIdentifier = auth.UserIdentifier;
import CreateRequest = auth.CreateRequest;
import UpdateRequest = auth.UpdateRequest;
import ActionCodeSettings = auth.ActionCodeSettings;
import UserImportOptions = auth.UserImportOptions;
import UserImportRecord = auth.UserImportRecord;
import UserImportResult = auth.UserImportResult;
import AuthProviderConfig = auth.AuthProviderConfig;
import AuthProviderConfigFilter = auth.AuthProviderConfigFilter;
import ListProviderConfigResults = auth.ListProviderConfigResults;
import UpdateAuthProviderRequest = auth.UpdateAuthProviderRequest;
import GetUsersResult = auth.GetUsersResult;
import ListUsersResult = auth.ListUsersResult;
import DeleteUsersResult = auth.DeleteUsersResult;
import DecodedIdToken = auth.DecodedIdToken;
import SessionCookieOptions = auth.SessionCookieOptions;
import OIDCAuthProviderConfig = auth.OIDCAuthProviderConfig;
import SAMLAuthProviderConfig = auth.SAMLAuthProviderConfig;
import BaseAuthInterface = auth.BaseAuth;
import AuthInterface = auth.Auth;
import TenantAwareAuthInterface = auth.TenantAwareAuth;

/**
 * Internals of an Auth instance.
 */
class AuthInternals implements FirebaseServiceInternalsInterface {
  /**
   * Deletes the service and its associated resources.
   *
   * @return {Promise<()>} An empty Promise that will be fulfilled when the service is deleted.
   */
  public delete(): Promise<void> {
    // There are no resources to clean up
    return Promise.resolve(undefined);
  }
}


/**
 * Base Auth class. Mainly used for user management APIs.
 */
export class BaseAuth<T extends AbstractAuthRequestHandler> implements BaseAuthInterface {

  protected readonly tokenGenerator: FirebaseTokenGenerator;
  protected readonly idTokenVerifier: FirebaseTokenVerifier;
  protected readonly sessionCookieVerifier: FirebaseTokenVerifier;

  /**
   * The BaseAuth class constructor.
   *
   * @param app The FirebaseApp to associate with this Auth instance.
   * @param authRequestHandler The RPC request handler for this instance.
   * @param tokenGenerator Optional token generator. If not specified, a
   *     (non-tenant-aware) instance will be created. Use this paramter to
   *     specify a tenant-aware tokenGenerator.
   * @constructor
   */
  constructor(app: FirebaseApp, protected readonly authRequestHandler: T, tokenGenerator?: FirebaseTokenGenerator) {
    if (tokenGenerator) {
      this.tokenGenerator = tokenGenerator;
    } else {
      const cryptoSigner = useEmulator() ? new EmulatedSigner() : cryptoSignerFromApp(app);
      this.tokenGenerator = new FirebaseTokenGenerator(cryptoSigner);
    }

    this.sessionCookieVerifier = createSessionCookieVerifier(app);
    this.idTokenVerifier = createIdTokenVerifier(app);
  }

  /**
   * Creates a new custom token that can be sent back to a client to use with
   * signInWithCustomToken().
   *
   * @param {string} uid The uid to use as the JWT subject.
   * @param {object=} developerClaims Optional additional claims to include in the JWT payload.
   *
   * @return {Promise<string>} A JWT for the provided payload.
   */
  public createCustomToken(uid: string, developerClaims?: object): Promise<string> {
    return this.tokenGenerator.createCustomToken(uid, developerClaims);
  }

  /**
   * Verifies a JWT auth token. Returns a Promise with the tokens claims. Rejects
   * the promise if the token could not be verified. If checkRevoked is set to true,
   * verifies if the session corresponding to the ID token was revoked. If the corresponding
   * user's session was invalidated, an auth/id-token-revoked error is thrown. If not specified
   * the check is not applied.
   *
   * @param {string} idToken The JWT to verify.
   * @param {boolean=} checkRevoked Whether to check if the ID token is revoked.
   * @return {Promise<DecodedIdToken>} A Promise that will be fulfilled after a successful
   *     verification.
   */
  public verifyIdToken(idToken: string, checkRevoked = false): Promise<DecodedIdToken> {
    return this.idTokenVerifier.verifyJWT(idToken)
      .then((decodedIdToken: DecodedIdToken) => {
        // Whether to check if the token was revoked.
        if (!checkRevoked) {
          return decodedIdToken;
        }
        return this.verifyDecodedJWTNotRevoked(
          decodedIdToken,
          AuthClientErrorCode.ID_TOKEN_REVOKED);
      });
  }

  /**
   * Looks up the user identified by the provided user id and returns a promise that is
   * fulfilled with a user record for the given user if that user is found.
   *
   * @param {string} uid The uid of the user to look up.
   * @return {Promise<UserRecord>} A promise that resolves with the corresponding user record.
   */
  public getUser(uid: string): Promise<UserRecord> {
    return this.authRequestHandler.getAccountInfoByUid(uid)
      .then((response: any) => {
        // Returns the user record populated with server response.
        return new UserRecord(response.users[0]);
      });
  }

  /**
   * Looks up the user identified by the provided email and returns a promise that is
   * fulfilled with a user record for the given user if that user is found.
   *
   * @param {string} email The email of the user to look up.
   * @return {Promise<UserRecord>} A promise that resolves with the corresponding user record.
   */
  public getUserByEmail(email: string): Promise<UserRecord> {
    return this.authRequestHandler.getAccountInfoByEmail(email)
      .then((response: any) => {
        // Returns the user record populated with server response.
        return new UserRecord(response.users[0]);
      });
  }

  /**
   * Looks up the user identified by the provided phone number and returns a promise that is
   * fulfilled with a user record for the given user if that user is found.
   *
   * @param {string} phoneNumber The phone number of the user to look up.
   * @return {Promise<UserRecord>} A promise that resolves with the corresponding user record.
   */
  public getUserByPhoneNumber(phoneNumber: string): Promise<UserRecord> {
    return this.authRequestHandler.getAccountInfoByPhoneNumber(phoneNumber)
      .then((response: any) => {
        // Returns the user record populated with server response.
        return new UserRecord(response.users[0]);
      });
  }

  /**
   * Gets the user data corresponding to the specified identifiers.
   *
   * There are no ordering guarantees; in particular, the nth entry in the result list is not
   * guaranteed to correspond to the nth entry in the input parameters list.
   *
   * Only a maximum of 100 identifiers may be supplied. If more than 100 identifiers are supplied,
   * this method will immediately throw a FirebaseAuthError.
   *
   * @param identifiers The identifiers used to indicate which user records should be returned. Must
   *     have <= 100 entries.
   * @return {Promise<GetUsersResult>} A promise that resolves to the corresponding user records.
   * @throws FirebaseAuthError If any of the identifiers are invalid or if more than 100
   *     identifiers are specified.
   */
  public getUsers(identifiers: UserIdentifier[]): Promise<GetUsersResult> {
    if (!validator.isArray(identifiers)) {
      throw new FirebaseAuthError(
        AuthClientErrorCode.INVALID_ARGUMENT, '`identifiers` parameter must be an array');
    }
    return this.authRequestHandler
      .getAccountInfoByIdentifiers(identifiers)
      .then((response: any) => {
        /**
         * Checks if the specified identifier is within the list of
         * UserRecords.
         */
        const isUserFound = ((id: UserIdentifier, userRecords: UserRecord[]): boolean => {
          return !!userRecords.find((userRecord) => {
            if (isUidIdentifier(id)) {
              return id.uid === userRecord.uid;
            } else if (isEmailIdentifier(id)) {
              return id.email === userRecord.email;
            } else if (isPhoneIdentifier(id)) {
              return id.phoneNumber === userRecord.phoneNumber;
            } else if (isProviderIdentifier(id)) {
              const matchingUserInfo = userRecord.providerData.find((userInfo) => {
                return id.providerId === userInfo.providerId;
              });
              return !!matchingUserInfo && id.providerUid === matchingUserInfo.uid;
            } else {
              throw new FirebaseAuthError(
                AuthClientErrorCode.INTERNAL_ERROR,
                'Unhandled identifier type');
            }
          });
        });

        const users = response.users ? response.users.map((user: any) => new UserRecord(user)) : [];
        const notFound = identifiers.filter((id) => !isUserFound(id, users));

        return { users, notFound };
      });
  }

  /**
   * Exports a batch of user accounts. Batch size is determined by the maxResults argument.
   * Starting point of the batch is determined by the pageToken argument.
   *
   * @param {number=} maxResults The page size, 1000 if undefined. This is also the maximum
   *     allowed limit.
   * @param {string=} pageToken The next page token. If not specified, returns users starting
   *     without any offset.
   * @return {Promise<{users: UserRecord[], pageToken?: string}>} A promise that resolves with
   *     the current batch of downloaded users and the next page token. For the last page, an
   *     empty list of users and no page token are returned.
   */
  public listUsers(maxResults?: number, pageToken?: string): Promise<ListUsersResult> {
    return this.authRequestHandler.downloadAccount(maxResults, pageToken)
      .then((response: any) => {
        // List of users to return.
        const users: UserRecord[] = [];
        // Convert each user response to a UserRecord.
        response.users.forEach((userResponse: any) => {
          users.push(new UserRecord(userResponse));
        });
        // Return list of user records and the next page token if available.
        const result = {
          users,
          pageToken: response.nextPageToken,
        };
        // Delete result.pageToken if undefined.
        if (typeof result.pageToken === 'undefined') {
          delete result.pageToken;
        }
        return result;
      });
  }

  /**
   * Creates a new user with the properties provided.
   *
   * @param {CreateRequest} properties The properties to set on the new user record to be created.
   * @return {Promise<UserRecord>} A promise that resolves with the newly created user record.
   */
  public createUser(properties: CreateRequest): Promise<UserRecord> {
    return this.authRequestHandler.createNewAccount(properties)
      .then((uid) => {
        // Return the corresponding user record.
        return this.getUser(uid);
      })
      .catch((error) => {
        if (error.code === 'auth/user-not-found') {
          // Something must have happened after creating the user and then retrieving it.
          throw new FirebaseAuthError(
            AuthClientErrorCode.INTERNAL_ERROR,
            'Unable to create the user record provided.');
        }
        throw error;
      });
  }

  /**
   * Deletes the user identified by the provided user id and returns a promise that is
   * fulfilled when the user is found and successfully deleted.
   *
   * @param {string} uid The uid of the user to delete.
   * @return {Promise<void>} A promise that resolves when the user is successfully deleted.
   */
  public deleteUser(uid: string): Promise<void> {
    return this.authRequestHandler.deleteAccount(uid)
      .then(() => {
        // Return nothing on success.
      });
  }

  public deleteUsers(uids: string[]): Promise<DeleteUsersResult> {
    if (!validator.isArray(uids)) {
      throw new FirebaseAuthError(
        AuthClientErrorCode.INVALID_ARGUMENT, '`uids` parameter must be an array');
    }
    return this.authRequestHandler.deleteAccounts(uids, /*force=*/true)
      .then((batchDeleteAccountsResponse) => {
        const result: DeleteUsersResult = {
          failureCount: 0,
          successCount: uids.length,
          errors: [],
        };

        if (!validator.isNonEmptyArray(batchDeleteAccountsResponse.errors)) {
          return result;
        }

        result.failureCount = batchDeleteAccountsResponse.errors.length;
        result.successCount = uids.length - batchDeleteAccountsResponse.errors.length;
        result.errors = batchDeleteAccountsResponse.errors.map((batchDeleteErrorInfo) => {
          if (batchDeleteErrorInfo.index === undefined) {
            throw new FirebaseAuthError(
              AuthClientErrorCode.INTERNAL_ERROR,
              'Corrupt BatchDeleteAccountsResponse detected');
          }

          const errMsgToError = (msg?: string): FirebaseAuthError => {
            // We unconditionally set force=true, so the 'NOT_DISABLED' error
            // should not be possible.
            const code = msg && msg.startsWith('NOT_DISABLED') ?
              AuthClientErrorCode.USER_NOT_DISABLED : AuthClientErrorCode.INTERNAL_ERROR;
            return new FirebaseAuthError(code, batchDeleteErrorInfo.message);
          };

          return {
            index: batchDeleteErrorInfo.index,
            error: errMsgToError(batchDeleteErrorInfo.message),
          };
        });

        return result;
      });
  }

  /**
   * Updates an existing user with the properties provided.
   *
   * @param {string} uid The uid identifier of the user to update.
   * @param {UpdateRequest} properties The properties to update on the existing user.
   * @return {Promise<UserRecord>} A promise that resolves with the modified user record.
   */
  public updateUser(uid: string, properties: UpdateRequest): Promise<UserRecord> {
    return this.authRequestHandler.updateExistingAccount(uid, properties)
      .then((existingUid) => {
        // Return the corresponding user record.
        return this.getUser(existingUid);
      });
  }

  /**
   * Sets additional developer claims on an existing user identified by the provided UID.
   *
   * @param {string} uid The user to edit.
   * @param {object} customUserClaims The developer claims to set.
   * @return {Promise<void>} A promise that resolves when the operation completes
   *     successfully.
   */
  public setCustomUserClaims(uid: string, customUserClaims: object | null): Promise<void> {
    return this.authRequestHandler.setCustomUserClaims(uid, customUserClaims)
      .then(() => {
        // Return nothing on success.
      });
  }

  /**
   * Revokes all refresh tokens for the specified user identified by the provided UID.
   * In addition to revoking all refresh tokens for a user, all ID tokens issued before
   * revocation will also be revoked on the Auth backend. Any request with an ID token
   * generated before revocation will be rejected with a token expired error.
   *
   * @param {string} uid The user whose tokens are to be revoked.
   * @return {Promise<void>} A promise that resolves when the operation completes
   *     successfully.
   */
  public revokeRefreshTokens(uid: string): Promise<void> {
    return this.authRequestHandler.revokeRefreshTokens(uid)
      .then(() => {
        // Return nothing on success.
      });
  }

  /**
   * Imports the list of users provided to Firebase Auth. This is useful when
   * migrating from an external authentication system without having to use the Firebase CLI SDK.
   * At most, 1000 users are allowed to be imported one at a time.
   * When importing a list of password users, UserImportOptions are required to be specified.
   *
   * @param {UserImportRecord[]} users The list of user records to import to Firebase Auth.
   * @param {UserImportOptions=} options The user import options, required when the users provided
   *     include password credentials.
   * @return {Promise<UserImportResult>} A promise that resolves when the operation completes
   *     with the result of the import. This includes the number of successful imports, the number
   *     of failed uploads and their corresponding errors.
   */
  public importUsers(
    users: UserImportRecord[], options?: UserImportOptions): Promise<UserImportResult> {
    return this.authRequestHandler.uploadAccount(users, options);
  }

  /**
   * Creates a new Firebase session cookie with the specified options that can be used for
   * session management (set as a server side session cookie with custom cookie policy).
   * The session cookie JWT will have the same payload claims as the provided ID token.
   *
   * @param {string} idToken The Firebase ID token to exchange for a session cookie.
   * @param {SessionCookieOptions} sessionCookieOptions The session cookie options which includes
   *     custom session duration.
   *
   * @return {Promise<string>} A promise that resolves on success with the created session cookie.
   */
  public createSessionCookie(
    idToken: string, sessionCookieOptions: SessionCookieOptions): Promise<string> {
    // Return rejected promise if expiresIn is not available.
    if (!validator.isNonNullObject(sessionCookieOptions) ||
        !validator.isNumber(sessionCookieOptions.expiresIn)) {
      return Promise.reject(new FirebaseAuthError(AuthClientErrorCode.INVALID_SESSION_COOKIE_DURATION));
    }
    return this.authRequestHandler.createSessionCookie(
      idToken, sessionCookieOptions.expiresIn);
  }

  /**
   * Verifies a Firebase session cookie. Returns a Promise with the tokens claims. Rejects
   * the promise if the token could not be verified. If checkRevoked is set to true,
   * verifies if the session corresponding to the session cookie was revoked. If the corresponding
   * user's session was invalidated, an auth/session-cookie-revoked error is thrown. If not
   * specified the check is not performed.
   *
   * @param {string} sessionCookie The session cookie to verify.
   * @param {boolean=} checkRevoked Whether to check if the session cookie is revoked.
   * @return {Promise<DecodedIdToken>} A Promise that will be fulfilled after a successful
   *     verification.
   */
  public verifySessionCookie(
    sessionCookie: string, checkRevoked = false): Promise<DecodedIdToken> {
    return this.sessionCookieVerifier.verifyJWT(sessionCookie)
      .then((decodedIdToken: DecodedIdToken) => {
        // Whether to check if the token was revoked.
        if (!checkRevoked) {
          return decodedIdToken;
        }
        return this.verifyDecodedJWTNotRevoked(
          decodedIdToken,
          AuthClientErrorCode.SESSION_COOKIE_REVOKED);
      });
  }

  /**
   * Generates the out of band email action link for password reset flows for the
   * email specified using the action code settings provided.
   * Returns a promise that resolves with the generated link.
   *
   * @param {string} email The email of the user whose password is to be reset.
   * @param {ActionCodeSettings=} actionCodeSettings The optional action code setings which defines whether
   *     the link is to be handled by a mobile app and the additional state information to be passed in the
   *     deep link, etc.
   * @return {Promise<string>} A promise that resolves with the password reset link.
   */
  public generatePasswordResetLink(email: string, actionCodeSettings?: ActionCodeSettings): Promise<string> {
    return this.authRequestHandler.getEmailActionLink('PASSWORD_RESET', email, actionCodeSettings);
  }

  /**
   * Generates the out of band email action link for email verification flows for the
   * email specified using the action code settings provided.
   * Returns a promise that resolves with the generated link.
   *
   * @param {string} email The email of the user to be verified.
   * @param {ActionCodeSettings=} actionCodeSettings The optional action code setings which defines whether
   *     the link is to be handled by a mobile app and the additional state information to be passed in the
   *     deep link, etc.
   * @return {Promise<string>} A promise that resolves with the email verification link.
   */
  public generateEmailVerificationLink(email: string, actionCodeSettings?: ActionCodeSettings): Promise<string> {
    return this.authRequestHandler.getEmailActionLink('VERIFY_EMAIL', email, actionCodeSettings);
  }

  /**
   * Generates the out of band email action link for email link sign-in flows for the
   * email specified using the action code settings provided.
   * Returns a promise that resolves with the generated link.
   *
   * @param {string} email The email of the user signing in.
   * @param {ActionCodeSettings} actionCodeSettings The required action code setings which defines whether
   *     the link is to be handled by a mobile app and the additional state information to be passed in the
   *     deep link, etc.
   * @return {Promise<string>} A promise that resolves with the email sign-in link.
   */
  public generateSignInWithEmailLink(email: string, actionCodeSettings: ActionCodeSettings): Promise<string> {
    return this.authRequestHandler.getEmailActionLink('EMAIL_SIGNIN', email, actionCodeSettings);
  }

  /**
   * Returns the list of existing provider configuation matching the filter provided.
   * At most, 100 provider configs are allowed to be imported at a time.
   *
   * @param {AuthProviderConfigFilter} options The provider config filter to apply.
   * @return {Promise<ListProviderConfigResults>} A promise that resolves with the list of provider configs
   *     meeting the filter requirements.
   */
  public listProviderConfigs(options: AuthProviderConfigFilter): Promise<ListProviderConfigResults> {
    const processResponse = (response: any, providerConfigs: AuthProviderConfig[]): ListProviderConfigResults => {
      // Return list of provider configuration and the next page token if available.
      const result: ListProviderConfigResults = {
        providerConfigs,
      };
      // Delete result.pageToken if undefined.
      if (Object.prototype.hasOwnProperty.call(response, 'nextPageToken')) {
        result.pageToken = response.nextPageToken;
      }
      return result;
    };
    if (options && options.type === 'oidc') {
      return this.authRequestHandler.listOAuthIdpConfigs(options.maxResults, options.pageToken)
        .then((response: any) => {
          // List of provider configurations to return.
          const providerConfigs: OIDCConfig[] = [];
          // Convert each provider config response to a OIDCConfig.
          response.oauthIdpConfigs.forEach((configResponse: any) => {
            providerConfigs.push(new OIDCConfig(configResponse));
          });
          // Return list of provider configuration and the next page token if available.
          return processResponse(response, providerConfigs);
        });
    } else if (options && options.type === 'saml') {
      return this.authRequestHandler.listInboundSamlConfigs(options.maxResults, options.pageToken)
        .then((response: any) => {
          // List of provider configurations to return.
          const providerConfigs: SAMLConfig[] = [];
          // Convert each provider config response to a SAMLConfig.
          response.inboundSamlConfigs.forEach((configResponse: any) => {
            providerConfigs.push(new SAMLConfig(configResponse));
          });
          // Return list of provider configuration and the next page token if available.
          return processResponse(response, providerConfigs);
        });
    }
    return Promise.reject(
      new FirebaseAuthError(
        AuthClientErrorCode.INVALID_ARGUMENT,
        `"AuthProviderConfigFilter.type" must be either "saml' or "oidc"`));
  }

  /**
   * Looks up an Auth provider configuration by ID.
   * Returns a promise that resolves with the provider configuration corresponding to the provider ID specified.
   *
   * @param {string} providerId  The provider ID corresponding to the provider config to return.
   * @return {Promise<AuthProviderConfig>}
   */
  public getProviderConfig(providerId: string): Promise<AuthProviderConfig> {
    if (OIDCConfig.isProviderId(providerId)) {
      return this.authRequestHandler.getOAuthIdpConfig(providerId)
        .then((response: OIDCConfigServerResponse) => {
          return new OIDCConfig(response);
        });
    } else if (SAMLConfig.isProviderId(providerId)) {
      return this.authRequestHandler.getInboundSamlConfig(providerId)
        .then((response: SAMLConfigServerResponse) => {
          return new SAMLConfig(response);
        });
    }
    return Promise.reject(new FirebaseAuthError(AuthClientErrorCode.INVALID_PROVIDER_ID));
  }

  /**
   * Deletes the provider configuration corresponding to the provider ID passed.
   *
   * @param {string} providerId The provider ID corresponding to the provider config to delete.
   * @return {Promise<void>} A promise that resolves on completion.
   */
  public deleteProviderConfig(providerId: string): Promise<void> {
    if (OIDCConfig.isProviderId(providerId)) {
      return this.authRequestHandler.deleteOAuthIdpConfig(providerId);
    } else if (SAMLConfig.isProviderId(providerId)) {
      return this.authRequestHandler.deleteInboundSamlConfig(providerId);
    }
    return Promise.reject(new FirebaseAuthError(AuthClientErrorCode.INVALID_PROVIDER_ID));
  }

  /**
   * Returns a promise that resolves with the updated AuthProviderConfig when the provider configuration corresponding
   * to the provider ID specified is updated with the specified configuration.
   *
   * @param {string} providerId The provider ID corresponding to the provider config to update.
   * @param {UpdateAuthProviderRequest} updatedConfig The updated configuration.
   * @return {Promise<AuthProviderConfig>} A promise that resolves with the updated provider configuration.
   */
  public updateProviderConfig(
    providerId: string, updatedConfig: UpdateAuthProviderRequest): Promise<AuthProviderConfig> {
    if (!validator.isNonNullObject(updatedConfig)) {
      return Promise.reject(new FirebaseAuthError(
        AuthClientErrorCode.INVALID_CONFIG,
        'Request is missing "UpdateAuthProviderRequest" configuration.',
      ));
    }
    if (OIDCConfig.isProviderId(providerId)) {
      return this.authRequestHandler.updateOAuthIdpConfig(providerId, updatedConfig)
        .then((response) => {
          return new OIDCConfig(response);
        });
    } else if (SAMLConfig.isProviderId(providerId)) {
      return this.authRequestHandler.updateInboundSamlConfig(providerId, updatedConfig)
        .then((response) => {
          return new SAMLConfig(response);
        });
    }
    return Promise.reject(new FirebaseAuthError(AuthClientErrorCode.INVALID_PROVIDER_ID));
  }

  /**
   * Returns a promise that resolves with the newly created AuthProviderConfig when the new provider configuration is
   * created.
   * @param {AuthProviderConfig} config The provider configuration to create.
   * @return {Promise<AuthProviderConfig>} A promise that resolves with the created provider configuration.
   */
  public createProviderConfig(config: AuthProviderConfig): Promise<AuthProviderConfig> {
    if (!validator.isNonNullObject(config)) {
      return Promise.reject(new FirebaseAuthError(
        AuthClientErrorCode.INVALID_CONFIG,
        'Request is missing "AuthProviderConfig" configuration.',
      ));
    }
    if (OIDCConfig.isProviderId(config.providerId)) {
      return this.authRequestHandler.createOAuthIdpConfig(config as OIDCAuthProviderConfig)
        .then((response) => {
          return new OIDCConfig(response);
        });
    } else if (SAMLConfig.isProviderId(config.providerId)) {
      return this.authRequestHandler.createInboundSamlConfig(config as SAMLAuthProviderConfig)
        .then((response) => {
          return new SAMLConfig(response);
        });
    }
    return Promise.reject(new FirebaseAuthError(AuthClientErrorCode.INVALID_PROVIDER_ID));
  }

  /**
   * Verifies the decoded Firebase issued JWT is not revoked. Returns a promise that resolves
   * with the decoded claims on success. Rejects the promise with revocation error if revoked.
   *
   * @param {DecodedIdToken} decodedIdToken The JWT's decoded claims.
   * @param {ErrorInfo} revocationErrorInfo The revocation error info to throw on revocation
   *     detection.
   * @return {Promise<DecodedIdToken>} A Promise that will be fulfilled after a successful
   *     verification.
   */
  private verifyDecodedJWTNotRevoked(
    decodedIdToken: DecodedIdToken, revocationErrorInfo: ErrorInfo): Promise<DecodedIdToken> {
    // Get tokens valid after time for the corresponding user.
    return this.getUser(decodedIdToken.sub)
      .then((user: UserRecord) => {
        // If no tokens valid after time available, token is not revoked.
        if (user.tokensValidAfterTime) {
          // Get the ID token authentication time and convert to milliseconds UTC.
          const authTimeUtc = decodedIdToken.auth_time * 1000;
          // Get user tokens valid after time in milliseconds UTC.
          const validSinceUtc = new Date(user.tokensValidAfterTime).getTime();
          // Check if authentication time is older than valid since time.
          if (authTimeUtc < validSinceUtc) {
            throw new FirebaseAuthError(revocationErrorInfo);
          }
        }
        // All checks above passed. Return the decoded token.
        return decodedIdToken;
      });
  }

  /**
   * Enable or disable ID token verification. This is used to safely short-circuit token verification with the
   * Auth emulator. When disabled ONLY unsigned tokens will pass verification, production tokens will not pass.
   * 
   * WARNING: This is a dangerous method that will compromise your app's security and break your app in
   * production. Developers should never call this method, it is for internal testing use only.
   * 
   * @internal
   */
  // @ts-expect-error: this method appears unused but is used privately.
  private setJwtVerificationEnabled(enabled: boolean): void {
    if (!enabled && !useEmulator()) {
      // We only allow verification to be disabled in conjunction with
      // the emulator environment variable.
      throw new Error('This method is only available when connected to the Authentication emulator.');
    }

    const algorithm = enabled ? ALGORITHM_RS256 : 'none';
    this.idTokenVerifier.setAlgorithm(algorithm);
    this.sessionCookieVerifier.setAlgorithm(algorithm);
  }
}


/**
 * The tenant aware Auth class.
 */
export class TenantAwareAuth
  extends BaseAuth<TenantAwareAuthRequestHandler>
  implements TenantAwareAuthInterface {

  public readonly tenantId: string;

  /**
   * The TenantAwareAuth class constructor.
   *
   * @param {object} app The app that created this tenant.
   * @param tenantId The corresponding tenant ID.
   * @constructor
   */
  constructor(app: FirebaseApp, tenantId: string) {
    const cryptoSigner = useEmulator() ? new EmulatedSigner() : cryptoSignerFromApp(app);
    const tokenGenerator = new FirebaseTokenGenerator(cryptoSigner, tenantId);
    super(app, new TenantAwareAuthRequestHandler(app, tenantId), tokenGenerator);
    utils.addReadonlyGetter(this, 'tenantId', tenantId);
  }

  /**
   * Verifies a JWT auth token. Returns a Promise with the tokens claims. Rejects
   * the promise if the token could not be verified. If checkRevoked is set to true,
   * verifies if the session corresponding to the ID token was revoked. If the corresponding
   * user's session was invalidated, an auth/id-token-revoked error is thrown. If not specified
   * the check is not applied.
   *
   * @param {string} idToken The JWT to verify.
   * @param {boolean=} checkRevoked Whether to check if the ID token is revoked.
   * @return {Promise<DecodedIdToken>} A Promise that will be fulfilled after a successful
   *     verification.
   */
  public verifyIdToken(idToken: string, checkRevoked = false): Promise<DecodedIdToken> {
    return super.verifyIdToken(idToken, checkRevoked)
      .then((decodedClaims) => {
        // Validate tenant ID.
        if (decodedClaims.firebase.tenant !== this.tenantId) {
          throw new FirebaseAuthError(AuthClientErrorCode.MISMATCHING_TENANT_ID);
        }
        return decodedClaims;
      });
  }

  /**
   * Creates a new Firebase session cookie with the specified options that can be used for
   * session management (set as a server side session cookie with custom cookie policy).
   * The session cookie JWT will have the same payload claims as the provided ID token.
   *
   * @param {string} idToken The Firebase ID token to exchange for a session cookie.
   * @param {SessionCookieOptions} sessionCookieOptions The session cookie options which includes
   *     custom session duration.
   *
   * @return {Promise<string>} A promise that resolves on success with the created session cookie.
   */
  public createSessionCookie(
    idToken: string, sessionCookieOptions: SessionCookieOptions): Promise<string> {
    // Validate arguments before processing.
    if (!validator.isNonEmptyString(idToken)) {
      return Promise.reject(new FirebaseAuthError(AuthClientErrorCode.INVALID_ID_TOKEN));
    }
    if (!validator.isNonNullObject(sessionCookieOptions) ||
        !validator.isNumber(sessionCookieOptions.expiresIn)) {
      return Promise.reject(new FirebaseAuthError(AuthClientErrorCode.INVALID_SESSION_COOKIE_DURATION));
    }
    // This will verify the ID token and then match the tenant ID before creating the session cookie.
    return this.verifyIdToken(idToken)
      .then(() => {
        return super.createSessionCookie(idToken, sessionCookieOptions);
      });
  }

  /**
   * Verifies a Firebase session cookie. Returns a Promise with the tokens claims. Rejects
   * the promise if the token could not be verified. If checkRevoked is set to true,
   * verifies if the session corresponding to the session cookie was revoked. If the corresponding
   * user's session was invalidated, an auth/session-cookie-revoked error is thrown. If not
   * specified the check is not performed.
   *
   * @param {string} sessionCookie The session cookie to verify.
   * @param {boolean=} checkRevoked Whether to check if the session cookie is revoked.
   * @return {Promise<DecodedIdToken>} A Promise that will be fulfilled after a successful
   *     verification.
   */
  public verifySessionCookie(
    sessionCookie: string, checkRevoked = false): Promise<DecodedIdToken> {
    return super.verifySessionCookie(sessionCookie, checkRevoked)
      .then((decodedClaims) => {
        if (decodedClaims.firebase.tenant !== this.tenantId) {
          throw new FirebaseAuthError(AuthClientErrorCode.MISMATCHING_TENANT_ID);
        }
        return decodedClaims;
      });
  }
}


/**
 * Auth service bound to the provided app.
 * An Auth instance can have multiple tenants.
 */
export class Auth extends BaseAuth<AuthRequestHandler>
  implements FirebaseServiceInterface, AuthInterface {

  public INTERNAL: AuthInternals = new AuthInternals();
  private readonly tenantManager_: TenantManager;
  private readonly app_: FirebaseApp;

  /**
   * @param {object} app The app for this Auth service.
   * @constructor
   */
  constructor(app: FirebaseApp) {
    super(app, new AuthRequestHandler(app));
    this.app_ = app;
    this.tenantManager_ = new TenantManager(app);
  }

  /**
   * Returns the app associated with this Auth instance.
   *
   * @return {FirebaseApp} The app associated with this Auth instance.
   */
  get app(): FirebaseApp {
    return this.app_;
  }

  /** @return The current Auth instance's tenant manager. */
  public tenantManager(): TenantManager {
    return this.tenantManager_;
  }
}

/**
 * When true the SDK should communicate with the Auth Emulator for all API
 * calls and also produce unsigned tokens.
 * 
 * This alone does <b>NOT<b> short-circuit ID Token verification. 
 * For security reasons that must be explicitly disabled through
 * setJwtVerificationEnabled(false);
 */
function useEmulator(): boolean {
  return !!process.env.FIREBASE_AUTH_EMULATOR_HOST;
}<|MERGE_RESOLUTION|>--- conflicted
+++ resolved
@@ -27,15 +27,10 @@
 import { FirebaseServiceInterface, FirebaseServiceInternalsInterface } from '../firebase-service';
 import * as utils from '../utils/index';
 import * as validator from '../utils/validator';
-<<<<<<< HEAD
-import { FirebaseTokenVerifier, createSessionCookieVerifier, createIdTokenVerifier } from './token-verifier';
 import { auth } from './index';
-=======
-import { 
-  FirebaseTokenVerifier, createSessionCookieVerifier, createIdTokenVerifier, ALGORITHM_RS256 
+import {
+  FirebaseTokenVerifier, createSessionCookieVerifier, createIdTokenVerifier, ALGORITHM_RS256
 } from './token-verifier';
-import { ActionCodeSettings } from './action-code-settings-builder';
->>>>>>> 4aba84a2
 import {
   SAMLConfig, OIDCConfig, OIDCConfigServerResponse, SAMLConfigServerResponse,
 } from './auth-config';
@@ -700,10 +695,10 @@
   /**
    * Enable or disable ID token verification. This is used to safely short-circuit token verification with the
    * Auth emulator. When disabled ONLY unsigned tokens will pass verification, production tokens will not pass.
-   * 
+   *
    * WARNING: This is a dangerous method that will compromise your app's security and break your app in
    * production. Developers should never call this method, it is for internal testing use only.
-   * 
+   *
    * @internal
    */
   // @ts-expect-error: this method appears unused but is used privately.
@@ -859,8 +854,8 @@
 /**
  * When true the SDK should communicate with the Auth Emulator for all API
  * calls and also produce unsigned tokens.
- * 
- * This alone does <b>NOT<b> short-circuit ID Token verification. 
+ *
+ * This alone does <b>NOT<b> short-circuit ID Token verification.
  * For security reasons that must be explicitly disabled through
  * setJwtVerificationEnabled(false);
  */
